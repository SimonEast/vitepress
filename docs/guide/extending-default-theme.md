---
outline: deep
---

# Extending the Default Theme

VitePress' default theme is optimized for documentation, and a number of elements can be customized via `.vitepress/config.[extension]`. Consult the [Default Theme Config Overview](../reference/default-theme-config) for a comprehensive list of options.

However, there are a number of cases where configuration alone won't be enough. For example:

1. You need to tweak the CSS styling;
2. You need to modify the Vue app instance, for example to register global components;
3. You need to inject custom content into the theme via layout slots.

These advanced customizations will require using a custom theme that "extends" the default theme.

::: tip
Before proceeding, make sure to first read [Using a Custom Theme](./custom-theme) to understand how custom themes work.
:::

## Customizing CSS

To apply custom CSS, you first need to create a custom VitePress theme. Place the following code into `.vitepress/theme/index.js` which imports the default theme and adds an additional CSS file to the bundle:

```js
// .vitepress/theme/index.js
import DefaultTheme from 'vitepress/theme'
import './custom.css'

export default DefaultTheme
```

The default theme CSS is customizable by overriding root level CSS variables. This example shows how to change the main brand color from VitePress green to a shade of purple:

```css
/* .vitepress/theme/custom.css */
:root {
<<<<<<< HEAD
  /* The main brand color:
     Typically used for Hero text, links, "brand" buttons, 
     search result boxes, and other highlights */
  --vp-c-brand: #646cff;

  /* Lighter variation of brand color:
     Typically used for the border of brand-colored buttons */
  --vp-c-brand-light: #747bff;
  --vp-c-brand-lighter: #9da2fd;

  /* Darker variation of brand color:
     Typically used for brand button hover state */
  --vp-c-brand-dark: #373ec3;
  
  /* Even darker variation of brand color
     Typically used for brand button active state */
  --vp-c-brand-darker: #3030c0;
}
```

See [`vars.css`](https://github.com/vuejs/vitepress/blob/main/src/client/theme-default/styles/vars.css) in the default theme for other variables that can be overridden.

You can also apply any other CSS style rules here. While using CSS variables is good practice to help reduce repetition, plain CSS is also fine.

Just remember to choose colors that work well in both dark and light modes, unless you disable the dark mode toggle or specify unique colors for both light and dark modes. See [Dark Mode](#dark-mode) below for more.

## Using CSS Pre-Processors

If you'd like to use SASS, LESS, or Stylus within your theme, first make sure the relevant pre-processor is installed by running the applicable command:

```bash
# .scss and .sass
npm install -D sass

# .less
npm install -D less

# .styl and .stylus
npm install -D stylus
```

Then update your `import` statement to refer to the appropriate file extension:

```js
// .vitepress/theme/index.js
import DefaultTheme from 'vitepress/theme'
import './custom.scss'      // [!code hl]

export default DefaultTheme
```

Here's an example SCSS file that could be used to change the brand colors, automatically creating lighter and darker variations from the base color:

```scss
// .vitepress/theme/custom.scss

$brand-color: #646cff;

:root {
  // The main brand color:
  // Typically used for Hero text, links, "brand" buttons, 
  // search result boxes, and other highlights
  --vp-c-brand: #{$brand-color};

  // Lighter variation of brand color
  // Typically used for the border of brand-colored buttons
  --vp-c-brand-light: #{lighten($brand-color, 5%)};
  --vp-c-brand-lighter: #{lighten($brand-color, 10%)};

  // Darker variation of brand color
  // Typically used for brand button hover state
  --vp-c-brand-dark: #{darken($brand-color, 10%)};

  // Even darker variation of brand color
  // Typically used for brand button active state
  --vp-c-brand-darker: #{darken($brand-color, 20%)};

  // Search result highlights
  --vp-local-search-highlight-bg: #{lighten($brand-color, 22%)};
=======
  --vp-c-brand-1: #646cff;
  --vp-c-brand-2: #747bff;
>>>>>>> 49dbfb4e
}
```

::: tip
When SASS variables or functions are used to define a CSS variable, they need to be wrapped in `#{ ... }`. See the SASS documentation [here](https://sass-lang.com/documentation/breaking-changes/css-vars) and [here](https://sass-lang.com/documentation/variables).
:::

## Dark Mode

To control whether the dark mode toggle is enabled or set to light or dark by default, see the [appearance setting](../reference/site-config#appearance).

When dark mode is enabled, the `<html>` root tag will become `<html class="dark">`. This allows you to apply style overrides based on which setting the user has selected:

```css
.dark {
  --vp-c-brand: orange;
}
.dark body {
  background-color: black;
}
```

## Using Different Fonts

VitePress uses [Inter](https://rsms.me/inter/) as the default font, and will include the fonts in the build output. The font is also auto preloaded in production. However, this may not be desirable if you want to use a different main font.

To avoid including Inter in the build output, import the theme from `vitepress/theme-without-fonts` instead:

```js
// .vitepress/theme/index.js
import DefaultTheme from 'vitepress/theme-without-fonts'
import './my-fonts.css'

export default DefaultTheme
```

```css
/* .vitepress/theme/custom.css */
:root {
  --vp-font-family-base: /* normal text font */
  --vp-font-family-mono: /* code font */
}
```

::: warning
If you are using optional components like the [Team Page](../reference/default-theme-team-page) components, make sure to also import them from `vitepress/theme-without-fonts`!
:::

If your font is a local file referenced via `@font-face`, it will be processed as an asset and included under `.vitepress/dist/assets` with hashed filename. To preload this file, use the [transformHead](../reference/site-config#transformhead) build hook:

```js
// .vitepress/config.js
export default {
  transformHead({ assets }) {
    // adjust the regex accordingly to match your font
    const myFontFile = assets.find(file => /font-name\.\w+\.woff2/)
    if (myFontFile) {
      return [
        [
          'link',
          {
            rel: 'preload',
            href: myFontFile,
            as: 'font',
            type: 'font/woff2',
            crossorigin: ''
          }
        ]
      ]
    }
  }
}
```

## Registering Global Components

```js
// .vitepress/theme/index.js
import DefaultTheme from 'vitepress/theme'

/** @type {import('vitepress').Theme} */
export default {
  extends: DefaultTheme,
  enhanceApp({ app }) {
    // register your custom global components
    app.component('MyGlobalComponent' /* ... */)
  }
}
```

If you're using TypeScript:
```ts
// .vitepress/theme/index.ts
import type { Theme } from 'vitepress'
import DefaultTheme from 'vitepress/theme'

export default {
  extends: DefaultTheme,
  enhanceApp({ app }) {
    // register your custom global components
    app.component('MyGlobalComponent' /* ... */)
  }
} satisfies Theme
```

Since we are using Vite, you can also leverage Vite's [glob import feature](https://vitejs.dev/guide/features.html#glob-import) to auto register a directory of components.

## Layout Slots

The default theme's `<Layout/>` component has a few slots that can be used to inject content at certain locations of the page. Here's an example of injecting a component into the before outline:

```js
// .vitepress/theme/index.js
import DefaultTheme from 'vitepress/theme'
import MyLayout from './MyLayout.vue'

export default {
  extends: DefaultTheme,
  // override the Layout with a wrapper component that
  // injects the slots
  Layout: MyLayout
}
```

```vue
<!--.vitepress/theme/MyLayout.vue-->
<script setup>
import DefaultTheme from 'vitepress/theme'

const { Layout } = DefaultTheme
</script>

<template>
  <Layout>
    <template #aside-outline-before>
      My custom sidebar top content
    </template>
  </Layout>
</template>
```

Or you could use render function as well.

```js
// .vitepress/theme/index.js
import { h } from 'vue'
import DefaultTheme from 'vitepress/theme'
import MyComponent from './MyComponent.vue'

export default {
  extends: DefaultTheme,
  Layout() {
    return h(DefaultTheme.Layout, null, {
      'aside-outline-before': () => h(MyComponent)
    })
  }
}
```

Full list of slots available in the default theme layout:

- When `layout: 'doc'` (default) is enabled via frontmatter:
  - `doc-top`
  - `doc-bottom`
  - `doc-footer-before`
  - `doc-before`
  - `doc-after`
  - `sidebar-nav-before`
  - `sidebar-nav-after`
  - `aside-top`
  - `aside-bottom`
  - `aside-outline-before`
  - `aside-outline-after`
  - `aside-ads-before`
  - `aside-ads-after`
- When `layout: 'home'` is enabled via frontmatter:
  - `home-hero-before`
  - `home-hero-info-before`
  - `home-hero-info`
  - `home-hero-info-after`
  - `home-hero-actions-after`
  - `home-hero-image`
  - `home-hero-after`
  - `home-features-before`
  - `home-features-after`
- When `layout: 'page'` is enabled via frontmatter:
  - `page-top`
  - `page-bottom`
- On not found (404) page:
  - `not-found`
- Always:
  - `layout-top`
  - `layout-bottom`
  - `nav-bar-title-before`
  - `nav-bar-title-after`
  - `nav-bar-content-before`
  - `nav-bar-content-after`
  - `nav-screen-content-before`
  - `nav-screen-content-after`

## Using View Transitions API

### On Appearance Toggle

You can extend the default theme to provide a custom transition when the color mode is toggled. An example:

```vue
<!-- .vitepress/theme/Layout.vue -->

<script setup lang="ts">
import { useData } from 'vitepress'
import DefaultTheme from 'vitepress/theme'
import { nextTick, provide } from 'vue'

const { isDark } = useData()

const enableTransitions = () =>
  'startViewTransition' in document &&
  window.matchMedia('(prefers-reduced-motion: no-preference)').matches

provide('toggle-appearance', async ({ clientX: x, clientY: y }: MouseEvent) => {
  if (!enableTransitions()) {
    isDark.value = !isDark.value
    return
  }

  const clipPath = [
    `circle(0px at ${x}px ${y}px)`,
    `circle(${Math.hypot(
      Math.max(x, innerWidth - x),
      Math.max(y, innerHeight - y)
    )}px at ${x}px ${y}px)`
  ]

  await document.startViewTransition(async () => {
    isDark.value = !isDark.value
    await nextTick()
  }).ready

  document.documentElement.animate(
    { clipPath: isDark.value ? clipPath.reverse() : clipPath },
    {
      duration: 300,
      easing: 'ease-in',
      pseudoElement: `::view-transition-${isDark.value ? 'old' : 'new'}(root)`
    }
  )
})
</script>

<template>
  <DefaultTheme.Layout />
</template>

<style>
::view-transition-old(root),
::view-transition-new(root) {
  animation: none;
  mix-blend-mode: normal;
}

::view-transition-old(root),
.dark::view-transition-new(root) {
  z-index: 1;
}

::view-transition-new(root),
.dark::view-transition-old(root) {
  z-index: 9999;
}

.VPSwitchAppearance {
  width: 22px !important;
}

.VPSwitchAppearance .check {
  transform: none !important;
}
</style>
```

Result (**warning!**: flashing colors, sudden movements, bright lights):

<details>
<summary>Demo</summary>

![Appearance Toggle Transition Demo](/appearance-toggle-transition.webp)

</details>

Refer [Chrome Docs](https://developer.chrome.com/docs/web-platform/view-transitions/) from more details on view transitions.

### On Route Change

Coming soon.

## Overriding Internal Components

You can use Vite's [aliases](https://vitejs.dev/config/shared-options.html#resolve-alias) to replace default theme components with your custom ones:

```ts
import { fileURLToPath, URL } from 'node:url'
import { defineConfig } from 'vitepress'

export default defineConfig({
  vite: {
    resolve: {
      alias: [
        {
          find: /^.*\/VPNavBar\.vue$/,
          replacement: fileURLToPath(
            new URL('./components/CustomNavBar.vue', import.meta.url)
          )
        }
      ]
    }
  }
})
```

To know the exact name of the component refer [our source code](https://github.com/vuejs/vitepress/tree/main/src/client/theme-default/components). Since the components are internal, there is a slight chance their name is updated between minor releases.<|MERGE_RESOLUTION|>--- conflicted
+++ resolved
@@ -35,11 +35,12 @@
 ```css
 /* .vitepress/theme/custom.css */
 :root {
-<<<<<<< HEAD
   /* The main brand color:
      Typically used for Hero text, links, "brand" buttons, 
      search result boxes, and other highlights */
   --vp-c-brand: #646cff;
+  --vp-c-brand-1: #646cff;
+  --vp-c-brand-2: #747bff;
 
   /* Lighter variation of brand color:
      Typically used for the border of brand-colored buttons */
@@ -115,10 +116,6 @@
 
   // Search result highlights
   --vp-local-search-highlight-bg: #{lighten($brand-color, 22%)};
-=======
-  --vp-c-brand-1: #646cff;
-  --vp-c-brand-2: #747bff;
->>>>>>> 49dbfb4e
 }
 ```
 
